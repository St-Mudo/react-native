/**
 * Copyright (c) Meta Platforms, Inc. and affiliates.
 *
 * This source code is licensed under the MIT license found in the
 * LICENSE file in the root directory of this source tree.
 *
 * @flow
 * @format
 */

/*:: import type {BuildFlavor} from './types'; */

const {createFolderIfNotExists, createLogger} = require('./utils');
const {execSync} = require('child_process');
const fs = require('fs');
const glob = require('glob');
const path = require('path');

const frameworkLog = createLogger('XCFramework');

// These are the headers that are ignored by the modulemap.
// The modulemap is required only for Swift files that needs to import the React framework.
// We want to ignore all the headers that contains some C++ symbol, as they will not build with Swift.
const HEADERFILE_IGNORE_LIST = [
  'RCTCxxMethod.h',
  'RCTComponentViewClassDescriptor.h',
  'RCTActivityIndicatorViewManager.h',
  'RCTComponentViewDescriptor.h',
  'RCTComponentViewFactory.h',
  'RCTComponentViewProtocol.h',
  'RCTComponentViewRegistry.h',
  'RCTConstants.h',
  'RCTConversions.h',
  'RCTConvert+CoreLocation.h',
  'RCTConvert+Text.h',
  'RCTConvert+Transform.h',
  'RCTFabricComponentsPlugins.h',
  'RCTFabricModalHostViewController.h',
  'RCTFabricSurface.h',
  'RCTFollyConvert.h',
  'RCTLegacyViewManagerInteropCoordinatorAdapter.h',
  'RCTLinearGradient.h',
  'RCTRadialGradient.h',
  'RCTMountingManager.h',
  'RCTMountingTransactionObserving.h',
  'RCTParagraphComponentAccessibilityProvider.h',
  'RuntimeExecutor.h',
  'RCTSurfacePresenter.h',
  'RCTSurfacePresenterBridgeAdapter.h',
  '*View.h',
  '*ViewProtocol.h',
  '*ComponentView.h',
  'RCTViewAccessibilityElement.h',
  'RCTImageManager*.h',
  'RCTImagePrimitivesConversions.h',
  'RCTSyncImageManager.h',
  'CallbackWrapper.h',
  'LongLivedObject.h',
  'Bridging.h',
  'RCTLegacyViewManagerInteropCoordinator.h',
  'conversions.h',
  'Float.h',
  'Geometry.h',
  'ObjCTimerRegistry.h',
  'RCTContextContainerHandling.h',
  'RCTHost*.h',
  'ReactCdp.h',
  'RCTInstance.h',
  'JsArgumentHelpers-inl.h',
  'RCTJscInstance.h',
  'RCTJSThreadManager.h',
  'YGEnums.h',
  'YGNode.h',
];

function buildXCFrameworks(
  rootFolder /*: string */,
  buildFolder /*: string */,
  frameworkFolders /*: Array<string> */,
  buildType /*: BuildFlavor */,
  identity /*: ?string */,
) {
  const outputPath = path.join(
    buildFolder,
    'output',
    'xcframeworks',
    buildType,
    'React.xcframework',
  );
  // Delete all target platform folders (everything but the Headers and Modules folders)
  cleanPlatformFolders(outputPath);

  // Build the XCFrameworks by using each framework folder as input
  const frameworks = frameworkFolders
    .map(frameworkFolder => {
      return `-framework "${frameworkFolder}"`;
    })
    .join(' ');

  const buildCommand = `xcodebuild -create-xcframework ${frameworks} -output ${outputPath} -allow-internal-distribution`;

  frameworkLog(buildCommand);
  try {
    execSync(buildCommand, {
      cwd: rootFolder,
      stdio: 'inherit',
    });
  } catch (error) {
    frameworkLog(
      `Error building XCFramework: ${error.message}. Check if the build was successful.`,
      'error',
    );
    return;
  }

  // Copy header files from the headers folder that we used to build the swift package
  const outputHeaderFiles = copyHeaderFiles(
    path.join(buildFolder, 'Headers'),
    outputPath,
    true,
  );

  // Create the umbrella header file
  const umbrellaHeaderFile = createUmbrellaHeaderFile(
    outputPath,
    outputHeaderFiles,
  );

  // Create the module map file
  const moduleMapFile = createModuleMapFile(outputPath, umbrellaHeaderFile);
  if (!moduleMapFile) {
    frameworkLog(
      'Failed to create module map file. The XCFramework may not work correctly. Stopping.',
      'error',
    );
    return;
  }

  // Get the platforms in the framework folder and copy modulemaps and headers into each platform folder
  linkArchFolders(
    outputPath,
    moduleMapFile,
    umbrellaHeaderFile,
    outputHeaderFiles,
  );

  // Copy Symbols to symbols folder
  const symbolPaths = frameworkFolders.map(framework =>
    path.join(framework, `..`, `..`, `React.framework.dSYM`),
  );
  console.log('Copying symbols to symbols folder...');
  const symbolOutput = path.join(outputPath, '..', 'Symbols');
  symbolPaths.forEach(symbol => {
    const destination = extractDestinationFromPath(symbol);
    const outputFolder = path.join(symbolOutput, destination);
    fs.mkdirSync(outputFolder, {recursive: true});
    execSync(`cp -r ${symbol} ${outputFolder}`);
  });

  if (identity) {
    signXCFramework(identity, outputPath);
  }
}

function linkArchFolders(
  outputPath /*:string*/,
  moduleMapFile /*:string*/,
  umbrellaHeaderFile /*:string*/,
  outputHeaderFiles /*: Array<string> */,
) {
  frameworkLog('Linking modules and headers to platform folders...');
  const headerRootFolder = path.dirname(umbrellaHeaderFile);

  fs.readdirSync(outputPath)
    .filter(folder => {
      const folderPath = path.join(outputPath, folder);
      return (
        fs.statSync(folderPath).isDirectory() &&
        folder !== 'Headers' &&
        folder !== 'Modules'
      );
    })
    .forEach(folder => {
      // Get full platform folder path
      const platformFolder = path.join(outputPath, folder);
      // Link the Modules folder into the platform folder
      const targetModulesFolder = path.join(
        platformFolder,
        'React.Framework',
        'Modules',
      );
      createFolderIfNotExists(targetModulesFolder);
      try {
        fs.linkSync(
          moduleMapFile,
          path.join(targetModulesFolder, path.basename(moduleMapFile)),
        );
      } catch (error) {
        frameworkLog(
<<<<<<< HEAD
          `Error copying module map file: ${error.message}. Check if the file exists.`,
=======
          `Error copying module map file: ${error.message}. Check if the file exists at ${moduleMapFile}.`,
>>>>>>> fe1aacae
          'error',
        );
      }
      // Copy headers folder into the platform folder
      const targetHeadersFolder = path.join(
        platformFolder,
        'React.Framework',
        'Headers',
      );
      // Link header files into the platform folder
      outputHeaderFiles.forEach(headerFile => {
        // Get the relative path of the header file based on the root folder
        const relativePath = path.relative(headerRootFolder, headerFile);
        // Create the target folder for the header file
        const targetFolder = path.join(
          targetHeadersFolder,
          path.dirname(relativePath),
        );
        // Create the target folder if it doesn't exist
        createFolderIfNotExists(targetFolder);
        // Link the header file to the target folder
        try {
          fs.linkSync(
            headerFile,
            path.join(targetFolder, path.basename(headerFile)),
          );
        } catch (error) {
          frameworkLog(
            `Error linking header file: ${error.message}. Check if the file exists.`,
            'error',
          );
        }
      });
      // Link the umbrella header file to the target headers folder
      try {
        const targetUmbrellaPath = path.join(
          targetHeadersFolder,
          'React-umbrella.h',
        );
        fs.linkSync(umbrellaHeaderFile, targetUmbrellaPath);
      } catch (error) {
        frameworkLog(
          `Error linking umbrella header file: ${error.message}. Check if the file exists.`,
          'error',
        );
      }
    });
}

function copyHeaderFiles(
  headersSourceFolder /*: string */,
  outputPath /*: string */,
  cleanOutputPath /*: boolean */ = false,
) {
  // Re-create headers folder in the output XCFramework
  const headersTargetFolder = path.join(outputPath, 'Headers');
  if (cleanOutputPath && fs.existsSync(headersTargetFolder)) {
    // Delete the headers folder if it exists
    try {
      fs.rmSync(headersTargetFolder, {recursive: true, force: true});
    } catch (error) {
      frameworkLog(
        `Error deleting headers folder: ${error.message}. Check if the folder exists.`,
        'warning',
      );
    }
  }
  createFolderIfNotExists(headersTargetFolder);

  // Now we can copy headers to the headers folder. We need to create the same folder structure as in the
  // header files inside the Headers folder:
  frameworkLog('Copying header files to: ' + headersTargetFolder);
  const headerFiles = glob.sync('**/*.{h,hpp}', {
    cwd: headersSourceFolder,
    absolute: true,
  });

  const outputHeaderFiles /*: Array<string> */ = [];
  headerFiles.forEach(headerFile => {
    // The headerFile is a full path to a header file. We need to get the relative path based on the
    // rootpath parameter.
    const relativePath = path.relative(headersSourceFolder, headerFile);
    const targetFolder = path.join(
      headersTargetFolder,
      path.dirname(relativePath),
    );
    const targetFile = path.join(headersTargetFolder, relativePath);
    createFolderIfNotExists(targetFolder);
    try {
      // Check if the file contains c++ code
      fs.copyFileSync(headerFile, targetFile);
      outputHeaderFiles.push(targetFile);
    } catch (error) {
      frameworkLog(
        `Error copying header file: ${error.message}. Check if the file exists.`,
        'warning',
      );
    }
  });

  return outputHeaderFiles;
}

function createUmbrellaHeaderFile(
  outputPath /*: string */,
  headerFiles /*: Array<string> */,
) /*: string */ {
  // Create the umbrella header file
  const umbrellaHeaderPath = path.join(outputPath, 'Headers');
  const umbrellaHeaderFile = path.join(umbrellaHeaderPath, 'React-umbrella.h');

  frameworkLog('Creating umbrella header file: ' + umbrellaHeaderFile);

  // Create the umbrella header file
  let umbrellaHeader = `
// Generated by React Native
// Do not edit this file directly. It is generated by the React Native build process.

#ifdef __OBJC__
#import <UIKit/UIKit.h>
#else
#ifndef FOUNDATION_EXPORT
#if defined(__cplusplus)
#define FOUNDATION_EXPORT extern "C"
#else
#define FOUNDATION_EXPORT extern
#endif
#endif
#endif

`;
  headerFiles.forEach(headerFile => {
    if (!isCppHeaderFile(headerFile) && !isHeaderFileIgnored(headerFile)) {
      // The headerFile is a full path to a header file. We need to get the relative path based on the
      // rootpath parameter.
      const relativePath = path.relative(umbrellaHeaderPath, headerFile);
      umbrellaHeader += `#import "${relativePath}"\n`;
    }
  });
  umbrellaHeader += '\n';

  // Write out the umbrella header file
  try {
    fs.writeFileSync(umbrellaHeaderFile, umbrellaHeader);
  } catch (error) {
    frameworkLog(
      `Error creating umbrella header file: ${error.message}. Check if the file exists.`,
      'warning',
    );
  }

  return umbrellaHeaderFile;
}

<<<<<<< HEAD
=======
// This regex matches some C++ construct that might be present in a header file.
// To uniquely identify them. We need to exclude headers with C++ constructs from the module map
// otherwise Swift won't be able to import the React.xcframework
>>>>>>> fe1aacae
const cppHeaderRegex =
  /(#include|#import)\s*<[^.>]+>|\bnamespace\s+[\w:]+::|NS_ENUM\s*\([^)]*\)|NS_OPTIONS\s*\([^)]*\)|typedef\s+enum|static\s+const|@interface|static\s+inline/;

function isCppHeaderFile(headerFilePath /*: string */) /*: boolean */ {
  // Check if there is a cpp or mm file with the same name
  const fileName = path.basename(headerFilePath, path.extname(headerFilePath));
  const dirName = path.dirname(headerFilePath);

  const checkFileExists = (extension /*: string */) /*: boolean */ => {
    const cppFilePath = path.join(dirName, fileName + extension);
    if (fs.existsSync(cppFilePath)) {
      const fileStat = fs.statSync(cppFilePath);
      return fileStat.isFile();
    }
    return false;
  };
  if (checkFileExists('.cpp') || checkFileExists('.mm')) {
    // If there is a cpp or mm file with the same name, we assume it is a C++ header file
    return true;
  }
  // Check if the file contains c++ code
  const fileContent = fs.readFileSync(headerFilePath, 'utf8');
  return cppHeaderRegex.test(fileContent);
}

function isHeaderFileIgnored(headerFile /*: string */) /*: boolean */ {
  // Check if the header file is in the ignore list
  return HEADERFILE_IGNORE_LIST.some(pattern =>
    // Glob match the header file name to the ignore list
    glob
      .sync(pattern, {
        cwd: path.dirname(headerFile),
        absolute: true,
      })
      .some(ignoredHeaderFile => {
        return path.basename(headerFile) === path.basename(ignoredHeaderFile);
      }),
  );
}

function createModuleMapFile(
  outputPath /*: string */,
  umbrellaPath /*: string */,
) {
  // Create/get the module map folder
  const moduleMapFolder = path.join(outputPath, 'Modules');
  createFolderIfNotExists(moduleMapFolder);

  // Create the module map file
  const moduleMapFile = path.join(moduleMapFolder, 'module.modulemap');
  frameworkLog('Creating module map file: ' + moduleMapFile);
  const moduleMapContent = `framework module React {
    umbrella header "${path.basename(umbrellaPath)}"
    export *
    module * { export * }
}`;

  try {
    fs.writeFileSync(moduleMapFile, moduleMapContent);
    return moduleMapFile;
  } catch (error) {
    frameworkLog(
      `Error creating module map file: ${error.message}. Check if the file exists.`,
      'warning',
    );
    return null;
  }
}

function cleanPlatformFolders(outputPath /*:string*/) {
  if (!fs.existsSync(outputPath)) {
    return;
  }
  const targetPlatformFolders = fs.readdirSync(outputPath).filter(folder => {
    const folderPath = path.join(outputPath, folder);
    return (
      fs.statSync(folderPath).isDirectory() &&
      folder !== 'Headers' &&
      folder !== 'Modules'
    );
  });
  targetPlatformFolders.forEach(folder => {
    const folderPath = path.join(outputPath, folder);
    frameworkLog('Deleting folder: ' + folderPath);
    try {
      fs.rmSync(folderPath, {recursive: true, force: true});
    } catch (error) {
      frameworkLog(
        `Error deleting folder: ${folderPath}. Check if the folder exists.`,
        'warning',
      );
    }
  });
}

function extractDestinationFromPath(symbolPath /*: string */) /*: string */ {
  if (symbolPath.includes('iphoneos')) {
    return 'iphoneos';
  }

  if (symbolPath.includes('iphonesimulator')) {
    return 'iphonesimulator';
  }

  if (symbolPath.includes('maccatalyst')) {
    return 'catalyst';
  }

  throw new Error(
    `Impossible to extract destination from ${symbolPath}. Valid destinations are iphoneos, iphonesimulator and catalyst.`,
  );
}

function signXCFramework(
  identity /*: string */,
  xcframeworkPath /*: string */,
) {
  console.log('Signing XCFramework...');
  const command = `codesign --timestamp --sign "${identity}" ${xcframeworkPath}`;
  execSync(command, {stdio: 'inherit'});
}

module.exports = {
  buildXCFrameworks,
};<|MERGE_RESOLUTION|>--- conflicted
+++ resolved
@@ -197,11 +197,7 @@
         );
       } catch (error) {
         frameworkLog(
-<<<<<<< HEAD
-          `Error copying module map file: ${error.message}. Check if the file exists.`,
-=======
           `Error copying module map file: ${error.message}. Check if the file exists at ${moduleMapFile}.`,
->>>>>>> fe1aacae
           'error',
         );
       }
@@ -356,12 +352,9 @@
   return umbrellaHeaderFile;
 }
 
-<<<<<<< HEAD
-=======
 // This regex matches some C++ construct that might be present in a header file.
 // To uniquely identify them. We need to exclude headers with C++ constructs from the module map
 // otherwise Swift won't be able to import the React.xcframework
->>>>>>> fe1aacae
 const cppHeaderRegex =
   /(#include|#import)\s*<[^.>]+>|\bnamespace\s+[\w:]+::|NS_ENUM\s*\([^)]*\)|NS_OPTIONS\s*\([^)]*\)|typedef\s+enum|static\s+const|@interface|static\s+inline/;
 
